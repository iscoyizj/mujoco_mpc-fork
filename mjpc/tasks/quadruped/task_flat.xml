--- conflicted
+++ resolved
@@ -4,18 +4,9 @@
   <size memory="1M"/>
 
   <custom>
-<<<<<<< HEAD
-    <numeric name="task_reset" data="0" />
-    <numeric name="task_risk" data="0.0" />
-    <numeric name="task_transition" data="0" />
     <numeric name="agent_planner" data="2" />
     <numeric name="agent_horizon" data="0.3" />
     <numeric name="agent_timestep" data="0.015" />
-=======
-    <numeric name="agent_planner" data="0" />
-    <numeric name="agent_horizon" data="0.35" />
-    <numeric name="agent_timestep" data="0.01" />
->>>>>>> ff4084b7
     <numeric name="sampling_spline_points" data="3" />
     <numeric name="sampling_exploration" data="0.1" />
     <numeric name="gradient_spline_points" data="5" />
